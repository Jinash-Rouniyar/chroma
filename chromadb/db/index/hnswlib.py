import os
import pickle
import time
from typing import Optional
import uuid
from chromadb.api.types import IndexMetadata

import hnswlib
import numpy as np
from chromadb.db.index import Index
from chromadb.logger import logger
from chromadb.errors import NoIndexException, InvalidDimensionException


class Hnswlib(Index):
    _collection_uuid = None
    _index = None
    _index_metadata: Optional[IndexMetadata] = None

    _id_to_uuid = {}
    _uuid_to_id = {}

    def __init__(self, settings):
        self._save_folder = settings.persist_directory + "/index"

    def run(self, collection_uuid, uuids, embeddings, space="l2", ef=10, num_threads=4):
        # more comments available at the source: https://github.com/nmslib/hnswlib
        dimensionality = len(embeddings[0])
        for uuid, i in zip(uuids, range(len(uuids))):
            self._id_to_uuid[i] = uuid
            self._uuid_to_id[uuid.hex] = i

        index = hnswlib.Index(
            space=space, dim=dimensionality
        )  # possible options are l2, cosine or ip
        index.init_index(max_elements=len(embeddings), ef_construction=100, M=16)
        index.set_ef(ef)
        index.set_num_threads(num_threads)
        index.add_items(embeddings, range(len(uuids)))

        self._index = index
        self._collection_uuid = collection_uuid
        self._index_metadata = {
            "dimensionality": dimensionality,
            "elements": len(embeddings),
            "time_created": time.time(),
        }
        self._save()
<<<<<<< HEAD
        
=======

    def get_metadata(self) -> IndexMetadata:
        if self._index_metadata is None:
            raise NoIndexException("Index is not initialized")
        return self._index_metadata

>>>>>>> e657fa7b
    def add_incremental(self, collection_uuid, uuids, embeddings):
        if self._collection_uuid != collection_uuid:
            self._load(collection_uuid)

        if self._index is None:
            self.run(collection_uuid, uuids, embeddings)

        elif self._index is not None:
            idx_dimension = self.get_metadata()["dimensionality"]
            # Check dimensionality
            if idx_dimension != len(embeddings[0]):
                raise InvalidDimensionException(
                    f"Dimensionality of new embeddings ({len(embeddings[0])}) does not match index dimensionality ({idx_dimension})"
                )

            current_elements = self._index_metadata["elements"]
            new_elements = len(uuids)

            self._index.resize_index(current_elements + new_elements)

            # first map the uuids to ids, offset by the current number of elements
            for uuid, i in zip(uuids, range(len(uuids))):
                offset = current_elements + i
                self._id_to_uuid[offset] = uuid
                self._uuid_to_id[uuid.hex] = offset

            # add the new elements to the index
            self._index.add_items(
                embeddings, range(current_elements, current_elements + new_elements)
            )

            # update the metadata
            self._index_metadata["elements"] += new_elements

        self._save()

    def delete(self, collection_uuid):
        # delete files, dont throw error if they dont exist
        try:
            os.remove(f"{self._save_folder}/id_to_uuid_{collection_uuid}.pkl")
            os.remove(f"{self._save_folder}/uuid_to_id_{collection_uuid}.pkl")
            os.remove(f"{self._save_folder}/index_metadata_{collection_uuid}.pkl")
            os.remove(f"{self._save_folder}/index_{collection_uuid}.bin")
        except:
            pass

        if self._collection_uuid == collection_uuid:
            self._index = None
            self._collection_uuid = None
            self._index_metadata = None
            self._id_to_uuid = {}
            self._uuid_to_id = {}

    def delete_from_index(self, collection_uuid, uuids):
        if self._collection_uuid != collection_uuid:
            self._load(collection_uuid)

        if self._index is not None:
            for uuid in uuids:
                self._index.mark_deleted(self._uuid_to_id[uuid.hex])
                del self._id_to_uuid[self._uuid_to_id[uuid.hex]]
                del self._uuid_to_id[uuid.hex]

        self._save()

    def _save(self):
        # create the directory if it doesn't exist
        if not os.path.exists(f"{self._save_folder}"):
            os.makedirs(f"{self._save_folder}")

        if self._index is None:
            return
        self._index.save_index(f"{self._save_folder}/index_{self._collection_uuid}.bin")

        # pickle the mappers
        with open(f"{self._save_folder}/id_to_uuid_{self._collection_uuid}.pkl", "wb") as f:
            pickle.dump(self._id_to_uuid, f, pickle.HIGHEST_PROTOCOL)
        with open(f"{self._save_folder}/uuid_to_id_{self._collection_uuid}.pkl", "wb") as f:
            pickle.dump(self._uuid_to_id, f, pickle.HIGHEST_PROTOCOL)
        with open(f"{self._save_folder}/index_metadata_{self._collection_uuid}.pkl", "wb") as f:
            pickle.dump(self._index_metadata, f, pickle.HIGHEST_PROTOCOL)

        logger.debug("Index saved to {self._save_folder}/index.bin")

    def _load(self, collection_uuid):
        # if we are calling load, we clearly need a different index than the one we have
        self._index = None

        # unpickle the mappers
        try:
            with open(f"{self._save_folder}/id_to_uuid_{collection_uuid}.pkl", "rb") as f:
                self._id_to_uuid = pickle.load(f)
            with open(f"{self._save_folder}/uuid_to_id_{collection_uuid}.pkl", "rb") as f:
                self._uuid_to_id = pickle.load(f)
            with open(f"{self._save_folder}/index_metadata_{collection_uuid}.pkl", "rb") as f:
                self._index_metadata = pickle.load(f)
            p = hnswlib.Index(space="l2", dim=self._index_metadata["dimensionality"])
            self._index = p
            self._index.load_index(
                f"{self._save_folder}/index_{collection_uuid}.bin",
                max_elements=self._index_metadata["elements"],
            )

            self._collection_uuid = collection_uuid
        except:
            logger.debug("Index not found")

    def has_index(self, collection_uuid):
        return os.path.isfile(f"{self._save_folder}/index_{collection_uuid}.bin")

    def get_nearest_neighbors(self, collection_uuid, query, k, uuids=None):
        if self._collection_uuid != collection_uuid:
            self._load(collection_uuid)

        if self._index is None:
            raise NoIndexException("Index not found, please create an instance before querying")

        s2 = time.time()
        # get ids from uuids as a set, if they are available
        ids = {}
        if uuids is not None:
            ids = {self._uuid_to_id[uuid.hex] for uuid in uuids}
            if len(ids) < k:
                k = len(ids)

        filter_function = None
        if len(ids) != 0:
            filter_function = lambda id: id in ids

        logger.debug(f"time to pre process our knn query: {time.time() - s2}")

        s3 = time.time()
        database_ids, distances = self._index.knn_query(query, k=k, filter=filter_function)
        logger.debug(f"time to run knn query: {time.time() - s3}")

        uuids = [[self._id_to_uuid[id] for id in ids] for ids in database_ids]
        return uuids, distances

    def reset(self):
        self._id_to_uuid = {}
        self._uuid_to_id = {}
        self._index = None
        self._collection_uuid = None

        if os.path.exists(f"{self._save_folder}"):
            for f in os.listdir(f"{self._save_folder}"):
                os.remove(os.path.join(f"{self._save_folder}", f))
        # recreate the directory
        if not os.path.exists(f"{self._save_folder}"):
            os.makedirs(f"{self._save_folder}")

    def delete_index(self, uuid):
        uuid = str(uuid)
        if self._collection_uuid == uuid:
            self._index = None
            self._collection_uuid = None
            self._index_metadata = None
            self._id_to_uuid = {}
            self._uuid_to_id = {}

        if os.path.exists(f"{self._save_folder}"):
            for f in os.listdir(f"{self._save_folder}"):
                if uuid in f:
                    os.remove(os.path.join(f"{self._save_folder}", f))<|MERGE_RESOLUTION|>--- conflicted
+++ resolved
@@ -46,16 +46,12 @@
             "time_created": time.time(),
         }
         self._save()
-<<<<<<< HEAD
-        
-=======
 
     def get_metadata(self) -> IndexMetadata:
         if self._index_metadata is None:
             raise NoIndexException("Index is not initialized")
         return self._index_metadata
 
->>>>>>> e657fa7b
     def add_incremental(self, collection_uuid, uuids, embeddings):
         if self._collection_uuid != collection_uuid:
             self._load(collection_uuid)
