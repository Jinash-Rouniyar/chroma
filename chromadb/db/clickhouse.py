from chromadb.api.types import Documents, Embeddings, IDs, Metadatas, Where, WhereDocument
from chromadb.db import DB
from chromadb.db.index.hnswlib import Hnswlib, delete_all_indexes
from chromadb.errors import (
    NoDatapointsException,
    InvalidDimensionException,
    NotEnoughElementsException,
)
import uuid
import numpy.typing as npt
import json
from typing import Dict, Optional, Sequence, List, Tuple, cast
import clickhouse_connect
from clickhouse_connect.driver.client import Client
from clickhouse_connect import common
import logging

logger = logging.getLogger(__name__)

COLLECTION_TABLE_SCHEMA = [{"uuid": "UUID"}, {"name": "String"}, {"metadata": "String"}]

EMBEDDING_TABLE_SCHEMA = [
    {"collection_uuid": "UUID"},
    {"uuid": "UUID"},
    {"embedding": "Array(Float64)"},
    {"document": "Nullable(String)"},
    {"id": "Nullable(String)"},
    {"metadata": "Nullable(String)"},
]


def db_array_schema_to_clickhouse_schema(table_schema):
    return_str = ""
    for element in table_schema:
        for k, v in element.items():
            return_str += f"{k} {v}, "
    return return_str


def db_schema_to_keys() -> List[str]:
    keys = []
    for element in EMBEDDING_TABLE_SCHEMA:
        keys.append(list(element.keys())[0])
    return keys


class Clickhouse(DB):
    #
    #  INIT METHODS
    #
    def __init__(self, settings):
        self._conn = None
        self._settings = settings

    def _init_conn(self):
        common.set_setting("autogenerate_session_id", False)
        self._conn = clickhouse_connect.get_client(
            host=self._settings.clickhouse_host, port=int(self._settings.clickhouse_port)
        )
        self._create_table_collections(self._conn)
        self._create_table_embeddings(self._conn)

    def _get_conn(self) -> Client:
        if self._conn is None:
            self._init_conn()
        return self._conn  # type: ignore because we know it's not None

    def _create_table_collections(self, conn):
        conn.command(
            f"""CREATE TABLE IF NOT EXISTS collections (
            {db_array_schema_to_clickhouse_schema(COLLECTION_TABLE_SCHEMA)}
        ) ENGINE = MergeTree() ORDER BY uuid"""
        )

    def _create_table_embeddings(self, conn):
        conn.command(
            f"""CREATE TABLE IF NOT EXISTS embeddings (
            {db_array_schema_to_clickhouse_schema(EMBEDDING_TABLE_SCHEMA)}
        ) ENGINE = MergeTree() ORDER BY collection_uuid"""
        )

    index_cache = {}

    def _index(self, collection_id):
        """Retrieve an HNSW index instance for the given collection"""

        if collection_id not in self.index_cache:
            coll = self.get_collection_by_id(collection_id)
            collection_metadata = coll[2]
            index = Hnswlib(collection_id, self._settings, collection_metadata)
            self.index_cache[collection_id] = index

        return self.index_cache[collection_id]

    def _delete_index(self, collection_id):
        """Delete an index from the cache"""
        index = self._index(collection_id)
        index.delete()
        del self.index_cache[collection_id]

    #
    #  UTILITY METHODS
    #
    def persist(self):
        raise NotImplementedError("Clickhouse is a persistent database, this method is not needed")

    def get_collection_uuid_from_name(self, name: str) -> str:
        res = self._get_conn().query(
            f"""
            SELECT uuid FROM collections WHERE name = '{name}'
        """
        )
        return res.result_rows[0][0]

    def _create_where_clause(
        self,
        collection_uuid: str,
        ids: Optional[List[str]] = None,
        where: Where = {},
        where_document: WhereDocument = {},
    ):
        where_clauses: List[str] = []
        self._format_where(where, where_clauses)
        if len(where_document) > 0:
            where_document_clauses = []
            self._format_where_document(where_document, where_document_clauses)
            where_clauses.extend(where_document_clauses)

        if ids is not None:
            where_clauses.append(f" id IN {tuple(ids)}")

        where_clauses.append(f"collection_uuid = '{collection_uuid}'")
        where_str = " AND ".join(where_clauses)
        where_str = f"WHERE {where_str}"
        return where_str

    #
    #  COLLECTION METHODS
    #
    def create_collection(
        self, name: str, metadata: Optional[Dict] = None, get_or_create: bool = False
    ) -> Sequence:
        # poor man's unique constraint
        dupe_check = self.get_collection(name)

        if len(dupe_check) > 0:
            if get_or_create:
                logger.info(
                    f"collection with name {name} already exists, returning existing collection"
                )
                return dupe_check
            else:
                raise ValueError(f"Collection with name {name} already exists")

        collection_uuid = uuid.uuid4()
        data_to_insert = [[collection_uuid, name, json.dumps(metadata)]]

        self._get_conn().insert(
            "collections", data_to_insert, column_names=["uuid", "name", "metadata"]
        )
        return [[collection_uuid, name, metadata]]

    def get_collection(self, name: str):
        res = (
            self._get_conn()
            .query(
                f"""
         SELECT * FROM collections WHERE name = '{name}'
         """
            )
            .result_rows
        )
        # json.loads the metadata
        return [[x[0], x[1], json.loads(x[2])] for x in res]

    def get_collection_by_id(self, collection_uuid: str):
        res = (
            self._get_conn()
            .query(
                f"""
         SELECT * FROM collections WHERE uuid = '{collection_uuid}'
         """
            )
            .result_rows
        )
        # json.loads the metadata
        return [[x[0], x[1], json.loads(x[2])] for x in res][0]

    def list_collections(self) -> Sequence:
        res = self._get_conn().query(f"""SELECT * FROM collections""").result_rows
        return [[x[0], x[1], json.loads(x[2])] for x in res]

    def update_collection(
        self, current_name: str, new_name: Optional[str] = None, new_metadata: Optional[Dict] = None
    ):
        if new_name is None:
            new_name = current_name
        if new_metadata is None:
            new_metadata = self.get_collection(current_name)[0][2]

        return self._get_conn().command(
            f"""

         ALTER TABLE
            collections
         UPDATE
            metadata = '{json.dumps(new_metadata)}',
            name = '{new_name}'
         WHERE
            name = '{current_name}'
         """
        )

    def delete_collection(self, name: str):
        collection_uuid = self.get_collection_uuid_from_name(name)
        self._get_conn().command(
            f"""
        DELETE FROM embeddings WHERE collection_uuid = '{collection_uuid}'
        """
        )

        self._get_conn().command(
            f"""
         DELETE FROM collections WHERE name = '{name}'
         """
        )

        self._delete_index(collection_uuid)

    #
    #  ITEM METHODS
    #

    def add(self, collection_uuid, embeddings, metadatas, documents, ids):
        data_to_insert = [
            [
                collection_uuid,
                uuid.uuid4(),
                embedding,
                json.dumps(metadatas[i]) if metadatas else None,
                documents[i] if documents else None,
                ids[i],
            ]
            for i, embedding in enumerate(embeddings)
        ]
        column_names = ["collection_uuid", "uuid", "embedding", "metadata", "document", "id"]
        self._get_conn().insert("embeddings", data_to_insert, column_names=column_names)

        return [x[1] for x in data_to_insert]  # return uuids

    def _update(
        self,
        collection_uuid,
        ids: IDs,
        embeddings: Optional[Embeddings],
        metadatas: Optional[Metadatas],
        documents: Optional[Documents],
    ):
        updates = []
        parameters = {}
        for i in range(len(ids)):
            update_fields = []
            parameters[f"i{i}"] = ids[i]
            if embeddings is not None:
                update_fields.append(f"embedding = {{e{i}:Array(Float64)}}")
                parameters[f"e{i}"] = embeddings[i]
            if metadatas is not None:
                update_fields.append(f"metadata = {{m{i}:String}}")
                parameters[f"m{i}"] = json.dumps(metadatas[i])
            if documents is not None:
                update_fields.append(f"document = {{d{i}:String}}")
                parameters[f"d{i}"] = documents[i]

            update_statement = f"""
            UPDATE
                {",".join(update_fields)}
            WHERE
                id = {{i{i}:String}} AND
                collection_uuid = '{collection_uuid}'{"" if i == len(ids) - 1 else ","}
            """
            updates.append(update_statement)

        update_clauses = ("").join(updates)
        self._get_conn().command(f"ALTER TABLE embeddings {update_clauses}", parameters=parameters)

    def update(
        self,
        collection_uuid,
        ids: IDs,
        embeddings: Optional[Embeddings] = None,
        metadatas: Optional[Metadatas] = None,
        documents: Optional[Documents] = None,
    ):
        # Verify all IDs exist
        existing_items = self.get(collection_uuid=collection_uuid, ids=ids)
        if len(existing_items) != len(ids):
            raise ValueError(f"Could not find {len(ids) - len(existing_items)} items for update")

        # Update the db
        self._update(collection_uuid, ids, embeddings, metadatas, documents)

        # Update the index
        if embeddings is not None:
            index = self._index(collection_uuid)
            index.add(ids, embeddings, update=True)

    def _get(self, where={}, columns: Optional[List] = None):
        select_columns = db_schema_to_keys() if columns is None else columns
        val = (
            self._get_conn()
            .query(f"""SELECT {",".join(select_columns)} FROM embeddings {where}""")
            .result_rows
        )
        for i in range(len(val)):
            # We know val has index abilities, so cast it for typechecker
            val = cast(list, val)
            val[i] = list(val[i])
            # json.load the metadata
            if "metadata" in select_columns:
                metadata_column_index = select_columns.index("metadata")
                db_metadata = val[i][metadata_column_index]
                val[i][metadata_column_index] = json.loads(db_metadata) if db_metadata else None
        return val

    def _format_where(self, where, result):
        for key, value in where.items():
            # Shortcut for $eq
            if type(value) == str:
                result.append(f" JSONExtractString(metadata,'{key}') = '{value}'")
            elif type(value) == int:
                result.append(f" JSONExtractInt(metadata,'{key}') = {value}")
            elif type(value) == float:
                result.append(f" JSONExtractFloat(metadata,'{key}') = {value}")
            # Operator expression
            elif type(value) == dict:
                operator, operand = list(value.items())[0]
                if operator == "$gt":
                    return result.append(f" JSONExtractFloat(metadata,'{key}') > {operand}")
                elif operator == "$lt":
                    return result.append(f" JSONExtractFloat(metadata,'{key}') < {operand}")
                elif operator == "$gte":
                    return result.append(f" JSONExtractFloat(metadata,'{key}') >= {operand}")
                elif operator == "$lte":
                    return result.append(f" JSONExtractFloat(metadata,'{key}') <= {operand}")
                elif operator == "$ne":
                    if type(operand) == str:
                        return result.append(f" JSONExtractString(metadata,'{key}') != '{operand}'")
                    return result.append(f" JSONExtractFloat(metadata,'{key}') != {operand}")
                elif operator == "$eq":
                    if type(operand) == str:
                        return result.append(f" JSONExtractString(metadata,'{key}') = '{operand}'")
                    return result.append(f" JSONExtractFloat(metadata,'{key}') = {operand}")
                else:
                    raise ValueError(
                        f"Expected one of $gt, $lt, $gte, $lte, $ne, $eq, got {operator}"
                    )
            elif type(value) == list:
                all_subresults = []
                for subwhere in value:
                    subresults = []
                    self._format_where(subwhere, subresults)
                    all_subresults.append(subresults[0])
                if key == "$or":
                    result.append(f"({' OR '.join(all_subresults)})")
                elif key == "$and":
                    result.append(f"({' AND '.join(all_subresults)})")
                else:
                    raise ValueError(f"Expected one of $or, $and, got {key}")

    def _format_where_document(self, where_document, results):
        operator = list(where_document.keys())[0]
        if operator == "$contains":
            results.append(f"position(document, '{where_document[operator]}') > 0")
        elif operator == "$and" or operator == "$or":
            all_subresults = []
            for subwhere in where_document[operator]:
                subresults = []
                self._format_where_document(subwhere, subresults)
                all_subresults.append(subresults[0])
            if operator == "$or":
                results.append(f"({' OR '.join(all_subresults)})")
            if operator == "$and":
                results.append(f"({' AND '.join(all_subresults)})")
        else:
            raise ValueError(f"Expected one of $contains, $and, $or, got {operator}")

    def get(
        self,
        where: Where = {},
        collection_name: Optional[str] = None,
        collection_uuid: Optional[str] = None,
        ids: Optional[IDs] = None,
        sort: Optional[str] = None,
        limit: Optional[int] = None,
        offset: Optional[int] = None,
        where_document: WhereDocument = {},
        columns: Optional[List[str]] = None,
    ) -> Sequence:
        if collection_name == None and collection_uuid == None:
            raise TypeError("Arguments collection_name and collection_uuid cannot both be None")

        if collection_name is not None:
            collection_uuid = self.get_collection_uuid_from_name(collection_name)

        where_str = self._create_where_clause(
            # collection_uuid must be defined at this point, cast it for typechecker
            cast(str, collection_uuid),
            ids=ids,
            where=where,
            where_document=where_document,
        )

        if sort is not None:
            where_str += f" ORDER BY {sort}"
        else:
            where_str += f" ORDER BY collection_uuid"  # stable ordering

        if limit is not None or isinstance(limit, int):
            where_str += f" LIMIT {limit}"

        if offset is not None or isinstance(offset, int):
            where_str += f" OFFSET {offset}"

        val = self._get(where=where_str, columns=columns)

        return val

    def _count(self, collection_uuid: str):
        where_string = f"WHERE collection_uuid = '{collection_uuid}'"
        return self._get_conn().query(f"SELECT COUNT() FROM embeddings {where_string}").result_rows

    def count(self, collection_name: str):
        collection_uuid = self.get_collection_uuid_from_name(collection_name)
        return self._count(collection_uuid=collection_uuid)[0][0]

    def _delete(self, where_str: Optional[str] = None) -> List:
        deleted_uuids = (
            self._get_conn().query(f"""SELECT uuid FROM embeddings {where_str}""").result_rows
        )
        self._get_conn().command(
            f"""
            DELETE FROM
                embeddings
        {where_str}
        """
        )
        return [res[0] for res in deleted_uuids] if len(deleted_uuids) > 0 else []

    def delete(
        self,
        where: Where = {},
        collection_uuid: Optional[str] = None,
        ids: Optional[IDs] = None,
        where_document: WhereDocument = {},
<<<<<<< HEAD
    ):
        if collection_name == None and collection_uuid == None:
            raise TypeError("Arguments collection_name and collection_uuid cannot both be None")

        if collection_name is not None:
            collection_uuid = self.get_collection_uuid_from_name(collection_name)

=======
    ) -> List:
        s3 = time.time()
>>>>>>> 9d47af43
        where_str = self._create_where_clause(
            # collection_uuid must be defined at this point, cast it for typechecker
            cast(str, collection_uuid),
            ids=ids,
            where=where,
            where_document=where_document,
        )

        deleted_uuids = self._delete(where_str)

        index = self._index(collection_uuid)
        index.delete_from_index(deleted_uuids)

        return deleted_uuids

    def get_by_ids(self, ids: list, columns: Optional[List] = None):
        columns = columns + ["uuid"] if columns else ["uuid"]
        select_columns = db_schema_to_keys() if columns is None else columns
        response = (
            self._get_conn()
            .query(
                f"""
        SELECT {",".join(select_columns)} FROM embeddings WHERE uuid IN ({[id.hex for id in ids]})
        """
            )
            .result_rows
        )

        # sort db results by the order of the uuids
        response = sorted(response, key=lambda obj: ids.index(obj[len(columns) - 1]))

        return response

    def get_nearest_neighbors(
        self,
        where: Where,
        where_document: WhereDocument,
        embeddings: Embeddings,
        n_results: int,
        collection_name=None,
        collection_uuid=None,
    ) -> Tuple[List[List[uuid.UUID]], npt.NDArray]:

        # Either the collection name or the collection uuid must be provided
        if collection_name == None and collection_uuid == None:
            raise TypeError("Arguments collection_name and collection_uuid cannot both be None")

        if collection_name is not None:
            collection_uuid = self.get_collection_uuid_from_name(collection_name)

        if len(where) != 0 or len(where_document) != 0:
            results = self.get(
                collection_uuid=collection_uuid, where=where, where_document=where_document
            )

            if len(results) > 0:
                ids = [x[1] for x in results]
            else:
                raise NoDatapointsException(
                    f"No datapoints found for the supplied filter {json.dumps(where)}"
                )
        else:
            ids = None

        index = self._index(collection_uuid)
        uuids, distances = index.get_nearest_neighbors(embeddings, n_results, ids)

        return uuids, distances

    def create_index(self, collection_uuid: str):
        """Create an index for a collection_uuid and optionally scoped to a dataset.
        Args:
            collection_uuid (str): The collection_uuid to create an index for
            dataset (str, optional): The dataset to scope the index to. Defaults to None.
        Returns:
            None
        """
        get = self.get(collection_uuid=collection_uuid)

        uuids = [x[1] for x in get]
        embeddings = [x[2] for x in get]

        index = self._index(collection_uuid)
        index.add(uuids, embeddings)

    def add_incremental(self, collection_uuid, uuids, embeddings):
        index = self._index(collection_uuid)
        index.add(uuids, embeddings)

    def reset_indexes(self):
        delete_all_indexes(self._settings)
        self.index_cache = {}

    def reset(self):
        conn = self._get_conn()
        conn.command("DROP TABLE collections")
        conn.command("DROP TABLE embeddings")
        self._create_table_collections(conn)
        self._create_table_embeddings(conn)

        self.reset_indexes()

    def raw_sql(self, sql):
        return self._get_conn().query(sql).result_rows<|MERGE_RESOLUTION|>--- conflicted
+++ resolved
@@ -452,18 +452,7 @@
         collection_uuid: Optional[str] = None,
         ids: Optional[IDs] = None,
         where_document: WhereDocument = {},
-<<<<<<< HEAD
-    ):
-        if collection_name == None and collection_uuid == None:
-            raise TypeError("Arguments collection_name and collection_uuid cannot both be None")
-
-        if collection_name is not None:
-            collection_uuid = self.get_collection_uuid_from_name(collection_name)
-
-=======
     ) -> List:
-        s3 = time.time()
->>>>>>> 9d47af43
         where_str = self._create_where_clause(
             # collection_uuid must be defined at this point, cast it for typechecker
             cast(str, collection_uuid),
